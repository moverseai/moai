import functools
import logging
import typing
from collections import OrderedDict, defaultdict, deque

import benedict
import hydra.utils as hyu
import moai.core.execution.common as mic
import pytorch_lightning as L
import toolz
import torch
from moai import __version__ as miV
from moai.core.execution.constants import Constants as C
from moai.core.execution.criteria import Criteria
from moai.core.execution.metrics import Metrics
from moai.core.execution.models import Models
from moai.core.execution.monads import Monads
from moai.core.execution.monitors import Monitors
from moai.core.execution.weighted import Weighted
from moai.data.datasets.generic import Empty
from moai.data.iterator import Indexed
from moai.utils.arguments import ensure_string_list
from moai.utils.funcs import (
    get,
    get_dict,
    get_list,
    select,
    select_conf,
    select_dict,
    select_list,
)
from moai.utils.iterators import partition
from omegaconf.omegaconf import DictConfig, OmegaConf
from pytorch_lightning.loops.utilities import _block_parallel_sync_behavior
from pytorch_lightning.trainer import call

log = logging.getLogger(__name__)

__all__ = ["Model"]


# TODO: vary w.r.t mode infer/predict to change clone/copy behaviour
def _create_assigner(
    key: str,
) -> typing.Callable[[torch.nn.Module, torch.Tensor], None]:
    key_list = [key] if isinstance(key, str) else key
    splits = [k.split(".") for k in key_list]

    def _assign(m: torch.nn.Module, t: torch.Tensor, keys: typing.Sequence[str]):
        for split in keys:
            to_set = toolz.reduce(getattr, split, m)
            to_set.copy_(t.clone())
            # to_set.copy_(t)

    return functools.partial(_assign, keys=splits)


class MoaiLightningModule(L.LightningModule):
    def __init__(
        self,
        components: DictConfig = None,
        monads: DictConfig = None,
        parameters: DictConfig = None,
        objectives: DictConfig = None,
        metrics: DictConfig = None,
        monitors: DictConfig = None,
        modifications: DictConfig = None,
        hyperparameters: typing.Union[
            DictConfig, typing.Mapping[str, typing.Any]
        ] = None,
        data: DictConfig = None,
        _moai_: DictConfig = None,
    ):
        super().__init__()
        self.automatic_optimization = False
        self.data = data
        ## Inner modules aka Models
        self.named_components = torch.nn.ModuleDict()
        for k in components or {}:
            self.named_components[k] = hyu.instantiate(components[k])
        ## Monad & Module Processing Graphs
        self.named_flows = torch.nn.ModuleDict()
        flows = select_dict(_moai_, C._DEFINED_FLOWS_)
        monad_flows, model_flows = partition(
            lambda k: k in self.named_components, flows or {}
        )
        for model_flow in model_flows:
            self.named_flows[model_flow] = Models(
                models=self.named_components, **{model_flow: flows[model_flow]}
            )
        for monad_flow in monad_flows:
            self.named_flows[monad_flow] = Monads(monads=monads, **flows[monad_flow])
        ## Objectives
        self.named_objectives = torch.nn.ModuleDict()
        for k, v in select_dict(_moai_, C._OBJECTIVES_COLLECTION_).items():
            self.named_objectives[k] = Weighted(objectives, **v)
        ## Metrics Monitors
        self.named_metrics = torch.nn.ModuleDict()
        self.metric_name_to_module = torch.nn.ModuleDict()
        for k, v in select_dict(_moai_, C._METRICS_COLLECTION_).items():
            self.named_metrics[k] = Metrics(metrics, **v)
            for key, out, _ in self.named_metrics[k].execs:
                if out in self.metric_name_to_module:
                    log.error(
                        f"Same metric name [{out}] used in multiple definitions, metrics will not compute correctly!"
                    )
                self.metric_name_to_module[out] = self.named_metrics[k][key]
        # NOTE: use masked_copy to keep only metrics w/ the key
        ## Tensor Monitors
        self.named_monitors = {}
        for k, v in select_dict(_moai_, C._MONITORS_COLLECTION_).items():
            self.named_monitors[k] = Monitors(monitors, **v)
        ## Termination Criteria
        self.named_criteria = {}
        # for k in toolz.get_in(['criteria'], monitors) or {}:
        for k, v in select_dict(_moai_, C._CRITERIA_COLLECTION_).items():
            self.named_criteria[k] = Criteria(select(parameters, C._CRITERIA_), **v)
        # NOTE: up to here anything with optimizable parameters that can be selected
        #       should be created and available in `self`
        ## Optimizers & Parameters
        self.named_optimizers = OrderedDict()
        self.named_schedulers = defaultdict(dict)  # {'step': {}, 'epoch': {}}
        # for k in toolz.get_in(["optimization", "optimizers", "named"], parameters) or {}:
        self.optimization_config = {
            "_optimizers_collection_": OmegaConf.to_container(
                select_conf(_moai_, C._OPTIMIZERS_COLLECTION_)
            ),
            "_groups_": OmegaConf.to_container(select_conf(parameters, C._GROUPS_)),
            "_optimizers_": OmegaConf.to_container(
                select_conf(parameters, C._OPTIMIZERS_)
            ),
            "_schedulers_collection_": OmegaConf.to_container(
                select_conf(_moai_, C._SCHEDULERS_COLLECTION_)
            ),
            "_schedulers_": OmegaConf.to_container(
                select_conf(parameters, C._SCHEDULERS_)
            ),
        }
        self.reset_optimization()
        # Intializers
        self.named_initializers = defaultdict(list)
        for k, v in select_dict(
            _moai_, f"{C._EXECUTION_INITIALIZE_}._{_moai_._action_}_"
        ).items():
            v = ensure_string_list(v)
            self.named_initializers[k] = [
                hyu.instantiate(parameters.initializers[i]) for i in v
            ]
        ## Optimization Process & Monitoring
        self.process = OmegaConf.to_container(
            select_conf(_moai_, C._EXECUTION_LIGHTNING_STEP_), resolve=True
        )
        self.monitor = OmegaConf.to_container(
            select_conf(_moai_, C._EXECUTION_MONITORING_), resolve=True
        )
        self.schedule = deque(
            sorted(
                OmegaConf.to_container(
                    select_conf(_moai_, C._EXECUTION_SCHEDULE_), resolve=True
                ),
                key=lambda item: item[C._EPOCH_],
            )
        )
        # Aggregate results
        self.test_step_outputs = defaultdict(list)
        self.scalar_metrics = defaultdict(list)
        self.non_scalar_metrics = defaultdict(list)
        # NOTE: __NEEDED__ for loading checkpoint?
        hparams = hyperparameters if hyperparameters is not None else {}
        hparams.update({"moai_version": miV})
        self.hparams.update(hparams)
        # remodel
        for name, remodel in (modifications or {}).items():
            log.info(f"Modifying the model with {name}.")
            hyu.instantiate(remodel)(self)

    def reset_optimization(self) -> None:
        ## Optimizers
        for k, v in self.optimization_config["_optimizers_collection_"].items():
            groups = [
                self.optimization_config["_groups_"][g]
                for g in ensure_string_list(get(v, C._OPTIMIZER_GROUPS_))
            ]
            optimizer = self.optimization_config["_optimizers_"][get(v, C._TYPE_)]
            config = OmegaConf.merge(optimizer, get_dict(v, C._PARAMS_))
            selected_params = list(hyu.instantiate(g)(self) for g in groups)
            self.named_optimizers[k] = hyu.instantiate(config, selected_params)
        ## Schedulers
        for k, v in self.optimization_config["_schedulers_collection_"].items():
            scheduler = self.optimization_config["_schedulers_"][get(v, C._TYPE_)]
            config = OmegaConf.merge(scheduler, get_dict(v, C._PARAMS_))
            interval = (
                get(v, C._INTERVAL_) or C._EPOCH_
            )  # NOTE: if missing defaults to `epoch`
            self.named_schedulers[interval][k] = hyu.instantiate(
                config, self.named_optimizers[get(v, C._OPTIMIZER_)]
            )

    def setup_initializers(self) -> None:  # call the initializers once at the beginning
        for init in self.named_initializers[C._SETUP_]:
            init(self)

    def batch_initializers(
        self,
    ) -> None:  # call the initializers at the beginning of each batch
        for init in self.named_initializers[C._BATCH_]:
            init(self)

    def epoch_initializers(
        self,
    ) -> None:  # call the initializers at the beginning of each epoch
        for init in self.named_initializers[C._EPOCH_]:
            init(self)

    def _assign_params(
        self,
        assigners: typing.List[typing.Tuple[str, functools.partial]],
        tensors: typing.Dict[str, torch.Tensor],
    ) -> None:
        for i, a in assigners:
            accessor = mic._create_accessor(i)
            a(self.named_flows, accessor(tensors))

    # def predict_step(
    #     self,
    #     batch: typing.Dict[str, torch.Tensor],
    #     batch_idx: int,
    #     dataset_idx: int = 0,
    # ) -> typing.Dict[str, typing.Union[torch.Tensor, typing.Dict[str, torch.Tensor]]]:
    #     log.info(f"Predicting batch {batch_idx} ...")
    #     batch = benedict.benedict(batch, keyattr_enabled=False)
    #     monitor = toolz.get_in([C._PREDICT_, C._BATCH_], self.monitor) or []
    #     for stage, proc in self.process[C._PREDICT_][C._BATCH_].items():
    #         steps = proc[C._FLOWS_]
    #         with torch.no_grad():  # TODO: probably this is not needed
    #             # for iter in range(iters): #NOTE: is this necessary?
    #             for step in steps:
    #                 batch = self.named_flows[step](batch)
    #             # predict step does
    #             if monitor:
    #                 # Metrics monitoring used only for serve
    #                 for metric in (
    #                     toolz.get(C._METRICS_, monitor, None) or []
    #                 ):  # TODO ADD _metrics_
    #                     self.named_metrics[metric](batch)
    #                 # Tensor monitoring for visualization & exporting
    #                 tensor_monitors = toolz.get(C._MONITORS_, monitor, None) or []
    #                 for tensor_monitor in tensor_monitors:
    #                     extras = {
    #                         "stage": "predict",
    #                         "lightning_step": self.global_step,
    #                         "batch_idx": batch_idx,
    #                         "optimization_step": 0,  # TODO: add this for fitting case
    #                     }
    #                     # TODO: What extras should be passed here?
    #                     self.named_monitors[tensor_monitor](batch, extras)

    def training_step(
        self,
        batch: typing.Dict[str, torch.Tensor],
        batch_idx: int,
    ) -> typing.Dict[str, typing.Union[torch.Tensor, typing.Dict[str, torch.Tensor]]]:
        def closure(tensors, index, steps, stage, optimizer, objective):
            # def backward_fn(loss: torch.Tensor, optimizer: torch.optim.Optimizer) -> None:
            # call._call_strategy_hook(self.trainer, "backward", loss, optimizer)
            for step in steps:
                tensors = self.named_flows[step](tensors)
            self.named_objectives[objective](tensors)
            loss = tensors[f"{C._MOAI_LOSSES_}.total"]
            is_first_batch_to_accumulate = (
                index % self.trainer.accumulate_grad_batches == 0
            )
            if (
                self.trainer.accumulate_grad_batches == 1
                or not is_first_batch_to_accumulate
            ):
                call._call_callback_hooks(
                    self.trainer, "on_before_zero_grad", optimizer
                )
                call._call_lightning_module_hook(
                    self.trainer, "on_before_zero_grad", optimizer
                )
                call._call_lightning_module_hook(
                    self.trainer,
                    "optimizer_zero_grad",
                    self.trainer.current_epoch,
                    index,
                    optimizer,
                )
            call._call_strategy_hook(self.trainer, "backward", loss, optimizer)
            self.optimization_step += 1
            if monitor := toolz.get_in(
                [C._FIT_, C._OPTIMIZATION_STEP_, stage], self.monitor
            ):
                should_monitor = (
                    self.optimization_step % monitor.get("_frequency_", 1) == 0
                )
                if (
                    tensor_monitor_steps := get_list(monitor, C._MONITORS_)
                ) and should_monitor:
                    with torch.no_grad():
                        for step in toolz.get_in([C._FLOWS_], monitor) or []:
                            self.named_flows[step](tensors)
                        extras = {
                            "lightning_step": self.global_step,
                            "epoch": self.current_epoch,
                            "optimization_step": self.optimization_step,
                            "batch_idx": batch_idx,
                            "stage": stage,
                        }
                        for step in tensor_monitor_steps:
                            self.named_monitors[step](tensors, extras)
            return loss

        batch = benedict.benedict(batch, keyattr_enabled=False)
        batch[C._MOAI_METRICS_] = {}
        batch[C._MOAI_LOSSES_] = {
            "raw": {},
            "weighted": {},
        }
        # TODO: check for refresh optimizers each step
        for stage, proc in self.process[C._FIT_][C._STAGES_].items():
            flows = proc[C._FLOWS_]
            objective = proc.get(C._OBJECTIVE_, None)
            assign_params = proc.get(C._ASSIGN_, None)
            if optim := proc.get(C._OPTIMIZER_, None):
                optimizers = self.optimizers()
                if isinstance(optimizers, list):
                    optimizer = optimizers[
                        list(self.named_optimizers.keys()).index(optim)
                    ]
                else:
                    if list(self.named_optimizers.keys()).index(optim) == 0:
                        optimizer = optimizers
                    else:
                        log.warning(
                            f"Optimizer {optim} with index {list(self.named_optimizers.keys()).index(optim)} is not found!"
                        )
            else:
                optimizer = None
            current_closure = functools.partial(
                closure, batch, batch_idx, flows, stage, optimizer, objective
            )
            for iter in range(proc.get(C._ITERATIONS_, 1)):
                if (  # when the strategy handles accumulation, we want to always call the optimizer step
                    not self.trainer.strategy.handles_gradient_accumulation
                    and self.trainer.fit_loop._should_accumulate()
                ):  # For gradient accumulation calculate loss (train step + train step end)
                    with _block_parallel_sync_behavior(
                        self.trainer.strategy, block=True
                    ):
                        current_closure()  # automatic_optimization=True: perform ddp sync only when performing optimizer_step
                else:
                    if optimizer is not None:
                        self.optimizer_step(
                            self.trainer.current_epoch,
                            batch_idx,
                            optimizer,
                            current_closure,
                        )
                    else:  # NOTE: w/o an optim, it is a tensor setup step (e.g. inference)
                        with torch.no_grad():
                            # for iter in range(iters): #NOTE: is this necessary?
                            for flow in flows:
                                batch = self.named_flows[flow](batch)
                if iter_monitor_stage := toolz.get_in(
                    [C._FIT_, C._STAGES_, stage], self.monitor
                ):
                    frequency = toolz.get(C._FREQUENCY_, iter_monitor_stage, 1)
                    should_monitor = iter % frequency == 0
                    if (
                        iter_tensor_monitor := iter_monitor_stage.get(
                            C._MONITORS_, None
                        )
                    ) and should_monitor:
                        for step in (
                            toolz.get(C._FLOWS_, iter_monitor_stage, None) or []
                        ):
                            self.named_flows[step](batch)
                        for metric in (
                            toolz.get(C._METRICS_, iter_monitor_stage, None) or []
                        ):
                            self.named_metrics[metric](batch)
                        extras = {  # TODO: step => 'lightning_step'
                            "lightning_step": self.global_step,
                            "epoch": self.current_epoch,
                            "batch_idx": batch_idx,
                            "stage": stage,
                            "iteration": iter,
                        }
                        for step in iter_tensor_monitor:
                            self.named_monitors[step](batch, extras)
                        should_stop = False
                        for criterion in get_list(iter_monitor_stage, C._TERMINATION_):
                            if self.named_criteria[criterion](batch, extras):
                                should_stop = True
                                break
                        if should_stop:
                            log.info(
                                f"Terminating {stage} @ {iter} with criterion [{criterion}] !"
                            )
                            break
            # call the copy params for initialization
            if assign_params is not None:
                frequency = assign_params.get(
                    C._FREQUENCY_, 1
                )  # default to each batch end
                assigners = []
                if batch_idx == 0:  # get initializers only in the first batch
                    for i, o in assign_params.items():
                        if (
                            i == C._FREQUENCY_
                        ):  # NOTE: refactor this, keys should be not coupled like this
                            continue
                        assigners.append((i, _create_assigner(o)))
                with torch.no_grad():  # use torch no grad as most params are leaf tensors and assign is an inplace operation
                    if frequency == 0:  # if frequency is 0 call only once
                        if batch_idx == 0:
                            self._assign_params(assigners, batch)
                    else:
                        if batch_idx % frequency == 0:
                            self._assign_params(assigners, batch)
        return batch

    @torch.no_grad()
    def test_step(
        self,
        batch: typing.Dict[str, torch.Tensor],
        batch_idx: int,
        dataloader_idx: int = 0,
    ) -> dict:
        batch = benedict.benedict(batch, keyattr_enabled=False)
        batch[C._MOAI_METRICS_] = {}
        datasets = list(self.data.test.iterator.datasets.keys())
        dataset_name = datasets[dataloader_idx]
        monitor = (
            toolz.get_in([C._TEST_, C._DATASETS_, dataset_name], self.monitor) or []
        )
        if (
            proc := get_dict(self.process, f"{C._TEST_}.{C._DATASETS_}.{dataset_name}")
        ) and (
            monitor := get_dict(
                self.monitor, f"{C._TEST_}.{C._DATASETS_}.{dataset_name}"
            )
        ):
            extras = {
                "lightning_step": self.global_step,
                "epoch": self.current_epoch,
                "batch_idx": batch_idx,
            }
            with torch.no_grad():  # TODO: probably this is not needed
                # for iter in range(iters): #NOTE: is this necessary?
                for step in get_list(proc, C._FLOWS_):
                    batch = self.named_flows[step](batch)
<<<<<<< HEAD
                if monitor:
                    # Metrics monitoring
                    for step in steps:
                        batch = self.named_flows[step](batch)
                    tensor_monitors = toolz.get(C._MONITORS_, monitor, None) or []
                    for tensor_monitor in tensor_monitors:
                        extras = {
                            "stage": "test",
                            "lightning_step": self.global_step,
                            "batch_idx": batch_nb,
                        }
                        # TODO: What extras should be passed here?
                        self.named_monitors[tensor_monitor](batch, extras)
=======
                for metric in get_list(monitor, C._METRICS_):  # Metrics monitoring
                    self.named_metrics[metric](batch)
                    # Tensor monitoring for visualization
                    # tensor_monitors = toolz.get(C._MONITORS_, monitor, None) or []
                    # for tensor_monitor in tensor_monitors:
                    #     self.named_monitors[tensor_monitor](batch)
                for tensor_monitor in get_list(monitor, C._MONITORS_):
                    self.named_monitors[tensor_monitor](batch, extras)
>>>>>>> 0aae9542

    @torch.no_grad
    def validation_step(
        self,
        batch: typing.Dict[str, torch.Tensor],
        batch_nb: int,
        dataloader_idx: int = 0,
    ) -> None:
        batch = benedict.benedict(batch, keyattr_enabled=False)
        batch[C._MOAI_METRICS_] = {}
        if not hasattr(self.data, "val"):
            log.warning(
                "Validation data missing. An empty validation set will be used."
            )
            return
        datasets = list(self.data.val.iterator.datasets.keys())
        dataset_name = datasets[dataloader_idx]
        if (
            proc := get_dict(self.process, f"{C._VAL_}.{C._DATASETS_}.{dataset_name}")
        ) and (
            monitor := get_dict(
                self.monitor, f"{C._VAL_}.{C._DATASETS_}.{dataset_name}"
            )
        ):
            with torch.no_grad():
                for step in get_list(proc, C._FLOWS_):
                    batch = self.named_flows[step](batch)
                for metric in get_list(monitor, C._METRICS_):
                    self.named_metrics[metric](batch)
                # TODO add monitors/visualization
        return batch

    def configure_optimizers(
        self,
    ) -> typing.Tuple[
        typing.List[torch.optim.Optimizer],
        typing.List[torch.optim.lr_scheduler._LRScheduler],
    ]:
        return list(self.named_optimizers.values()), list(
            self.named_schedulers.values()
        )

    def train_dataloader(self) -> torch.utils.data.DataLoader:
        if hasattr(self.data.train.iterator, "_target_"):
            log.info(
                f"Instantiating ({self.data.train.iterator._target_.split('.')[-1]}) train set data iterator"
            )
            train_iterator = hyu.instantiate(
                self.data.train.iterator, _recursive_=False
            )
        else:
            train_iterator = Indexed(
                self.data.train.iterator.datasets,
                (
                    self.data.train.iterator.augmentation
                    if hasattr(self.data.train.iterator, "augmentation")
                    else None
                ),
            )
        if not hasattr(self.data.train, "loader"):
            log.error(
                "Train data loader missing. Please add a data loader (i.e. '- data/train/loader: torch') entry in the configuration."
            )
        else:
            train_loader = hyu.instantiate(
                self.data.train.loader, train_iterator, _recursive_=False
            )
        return train_loader

    def val_dataloader(self) -> torch.utils.data.DataLoader:
        # check if key val is in struct
        if not hasattr(self.data, "val"):
            log.warning(
                "Validation data missing. An empty validation set will be used."
            )
            validation_loaders = [torch.utils.data.DataLoader(Empty())]
            return validation_loaders
        if hasattr(self.data.val.iterator, "_target_"):
            log.info(
                f"Instantiating ({self.data.val.iterator._target_.split('.')[-1]}) validation set data iterator"
            )
            val_iterators = [hyu.instantiate(self.data.val.iterator, _recursive_=False)]
        else:
            val_iterators = [
                Indexed(
                    {k: v},  # self.data.val.iterator.datasets,
                    (
                        self.data.val.iterator.augmentation
                        if hasattr(self.data.val.iterator, "augmentation")
                        else None
                    ),
                )
                for k, v in self.data.val.iterator.datasets.items()
            ]
        if not hasattr(self.data.val, "loader"):
            log.error(
                "Validation data loader missing. Please add a data loader (i.e. '- data/val/loader: torch') entry in the configuration."
            )
        else:
            validation_loaders = [
                hyu.instantiate(self.data.val.loader, val_iterator, _recursive_=False)
                for val_iterator in val_iterators
            ]
        # return validation_loaders[0] if len(validation_loaders) == 1 else validation_loaders
        return validation_loaders

    def predict_dataloader(self) -> torch.utils.data.DataLoader:
        # NOTE: instead of predict loader use testing or val?
        # check if key val is in struct
        if not hasattr(self.data, "predict"):
            log.warning("Predict data missing. An empty predict set will be used.")
            predict_loaders = [torch.utils.data.DataLoader(Empty())]
            return predict_loaders
        if hasattr(self.data.predict.iterator, "_target_"):
            log.info(
                f"Instantiating ({self.data.predict.iterator._target_.split('.')[-1]}) prediction set data iterator"
            )
            predict_iterators = [
                hyu.instantiate(self.data.predict.iterator, _recursive_=False)
            ]
        else:
            predict_iterators = [
                Indexed(
                    {k: v},
                    (
                        self.data.predict.iterator.augmentation
                        if hasattr(self.data.predict.iterator, "augmentation")
                        else None
                    ),
                )
                for k, v in self.data.predict.iterator.datasets.items()
            ]
        if not hasattr(self.data.predict, "loader"):
            log.error(
                "Prediction data loader missing. Please add a data loader (i.e. '- data/predict/loader: torch') entry in the configuration."
            )
        else:
            prediction_loaders = [
                hyu.instantiate(
                    self.data.predict.loader, predict_iterator, _recursive_=False
                )
                for predict_iterator in predict_iterators
            ]
        return prediction_loaders

    def test_dataloader(self) -> torch.utils.data.DataLoader:
        if hasattr(self.data.test.iterator, "_target_"):
            log.info(
                f"Instantiating ({self.data.test.iterator._target_.split('.')[-1]}) test set data iterator"
            )
            test_iterators = [
                hyu.instantiate(self.data.test.iterator, _recursive_=False)
            ]
        else:
            test_iterators = [
                Indexed(
                    {k: v},  # self.data.val.iterator.datasets,
                    (
                        self.data.test.iterator.augmentation
                        if hasattr(self.data.test.iterator, "augmentation")
                        else None
                    ),
                )
                for k, v in self.data.test.iterator.datasets.items()
            ]
            # test_iterator = Indexed(
            #     self.data.test.iterator.datasets,
            #     self.data.test.iterator.augmentation if hasattr(self.data.test.iterator, 'augmentation') else None,
            # )
        if not hasattr(self.data.test, "loader"):
            log.error(
                "Test data loader missing. Please add a data loader (i.e. '- data/test/loader: torch') entry in the configuration."
            )
        else:
            test_loaders = [
                hyu.instantiate(self.data.test.loader, test_iterator)
                for test_iterator in test_iterators
            ]
            # test_loader = hyu.instantiate(self.data.test.loader, test_iterator)
        return test_loaders<|MERGE_RESOLUTION|>--- conflicted
+++ resolved
@@ -5,10 +5,14 @@
 
 import benedict
 import hydra.utils as hyu
-import moai.core.execution.common as mic
 import pytorch_lightning as L
 import toolz
 import torch
+from omegaconf.omegaconf import DictConfig, OmegaConf
+from pytorch_lightning.loops.utilities import _block_parallel_sync_behavior
+from pytorch_lightning.trainer import call
+
+import moai.core.execution.common as mic
 from moai import __version__ as miV
 from moai.core.execution.constants import Constants as C
 from moai.core.execution.criteria import Criteria
@@ -30,9 +34,7 @@
     select_list,
 )
 from moai.utils.iterators import partition
-from omegaconf.omegaconf import DictConfig, OmegaConf
-from pytorch_lightning.loops.utilities import _block_parallel_sync_behavior
-from pytorch_lightning.trainer import call
+from moai.utils.iterators import partition
 
 log = logging.getLogger(__name__)
 
@@ -452,21 +454,6 @@
                 # for iter in range(iters): #NOTE: is this necessary?
                 for step in get_list(proc, C._FLOWS_):
                     batch = self.named_flows[step](batch)
-<<<<<<< HEAD
-                if monitor:
-                    # Metrics monitoring
-                    for step in steps:
-                        batch = self.named_flows[step](batch)
-                    tensor_monitors = toolz.get(C._MONITORS_, monitor, None) or []
-                    for tensor_monitor in tensor_monitors:
-                        extras = {
-                            "stage": "test",
-                            "lightning_step": self.global_step,
-                            "batch_idx": batch_nb,
-                        }
-                        # TODO: What extras should be passed here?
-                        self.named_monitors[tensor_monitor](batch, extras)
-=======
                 for metric in get_list(monitor, C._METRICS_):  # Metrics monitoring
                     self.named_metrics[metric](batch)
                     # Tensor monitoring for visualization
@@ -475,7 +462,6 @@
                     #     self.named_monitors[tensor_monitor](batch)
                 for tensor_monitor in get_list(monitor, C._MONITORS_):
                     self.named_monitors[tensor_monitor](batch, extras)
->>>>>>> 0aae9542
 
     @torch.no_grad
     def validation_step(
