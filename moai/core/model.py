from moai import __version__ as miV

# from moai.utils.engine import NoOp as NoInterval
# from moai.parameters.optimization import NoOp as NoOptimization
# from moai.parameters.optimization.schedule import NoOp as NoScheduling
from moai.parameters.initialization import Default as NoInit
from moai.data.datasets.generic import Empty
# from moai.validation import (
#     NoOp as NoValidation,
#     Collection as DefaultValidation,
# )
# from moai.supervision import (
#     NoOp as NoSupervision,
#     Weighted as DefaultSupervision,
# )
from moai.data.iterator import Indexed
# from moai.monads.execution.cascade import _create_accessor
# from moai.networks.lightning._optimizer import (
#     _create_assigner,
#     _create_supervision_block,
#     _create_validation_block,
# )
from moai.validation.noop import NoOp as NoValidation
from moai.validation.collection import Metrics as DefaultValidation

from moai.supervision.noop import NoOp as NoSupervision
from moai.supervision.weighted import Weighted as DefaultSupervision
from moai.utils.iterators import partition

from moai.core.execution.monads import Monads
from moai.core.execution.tensors import Tensors
from moai.core.execution.criteria import Criteria
from moai.core.execution.models import Models

from collections import defaultdict, OrderedDict

from pytorch_lightning.trainer import call
from pytorch_lightning.loops.utilities import _block_parallel_sync_behavior

import moai.core.execution.common as mic
import torch
import pytorch_lightning as L
import omegaconf.omegaconf
import hydra.utils as hyu
import typing
import toolz
import logging
import functools
import benedict

log = logging.getLogger(__name__)

__all__ = ['Model']

#TODO: vary w.r.t mode infer/predict to change clone/copy behaviour
def _create_assigner(key: str) -> typing.Callable[[torch.nn.Module, torch.Tensor], None]:
    key_list = [key] if isinstance(key, str) else key
    splits = [k.split('.') for k in key_list]
    def _assign(m: torch.nn.Module, t: torch.Tensor, keys: typing.Sequence[str]):
        for split in keys:
            to_set = toolz.reduce(getattr, split, m)
            to_set.copy_(t.clone())
            # to_set.copy_(t)    
    return functools.partial(_assign, keys=splits)

def _create_supervision_block(cfg: omegaconf.DictConfig, force: bool=True):
    if force and not cfg:
        log.warning("Empty supervision block in feedforward model.")
    if not cfg:
        return NoSupervision()
    if '_target_' not in cfg:
        return DefaultSupervision(**cfg)
    else:
        return hyu.instantiate(cfg, _recursive_=False)

def _create_validation_block(cfg: omegaconf.DictConfig, force: bool=True):
    if force and not cfg:
        log.warning("Empty validation block in feedforward model.")
    if not cfg:
        return NoValidation()
    if '_target_' not in cfg:
        return DefaultValidation(**cfg)
    else:
        return hyu.instantiate(cfg, _recursive_=False)

#NOTE: this is obsolete, there will be no configs for these
def _create_criteria_monitoring_block(
    cfg: omegaconf.DictConfig,
    force: bool=True
):
    if force and not cfg:
        log.warning("Empty termination criteria block in feedforward model.")
    if '_target_' not in cfg:
        return Criteria(**cfg)
    else:
        return hyu.instantiate(cfg)

#NOTE: this is obsolete, there will be no configs for these
def _create_tensor_monitoring_block(
    cfg: omegaconf.DictConfig,
    force: bool=True
):
    if force and not cfg:
        log.warning("Empty tensor monitoring block in feedforward model.")
    if '_target_' not in cfg:
        return Tensors(**cfg)
    else:
        return hyu.instantiate(cfg)

class MoaiModule(L.LightningModule):
    def __init__(self,
        modules:            omegaconf.DictConfig=None,
        data:               omegaconf.DictConfig=None,
        parameters:         omegaconf.DictConfig=None,
        graphs:             omegaconf.DictConfig=None,
        monads:             omegaconf.DictConfig=None,
        supervision:        omegaconf.DictConfig=None,
        validation:         omegaconf.DictConfig=None,
        monitors:           omegaconf.DictConfig=None,
        monitoring:         omegaconf.DictConfig=None,
        stopping:           omegaconf.DictConfig=None,
        hyperparameters:    typing.Union[omegaconf.DictConfig, typing.Mapping[str, typing.Any]]=None,
    ):
        super().__init__()
        self.automatic_optimization = False
        self.data = data
        ## Check for generation metrics
        self.generation_metrics = {}
        if toolz.get_in(['generation'], validation) is not None:
            gen_metrics = validation['generation']['metrics'].keys()
            groups = list(monitors.metrics.keys())
            for m in list(gen_metrics):
                for g in groups:
                    tmp = toolz.get_in([m], monitors.metrics[g]) or {}
                    if tmp:
                        self.generation_metrics[m] = tmp
        ## Inner modules aka Models
        self.models = torch.nn.ModuleDict()
<<<<<<< HEAD
        for k in modules or {}:            
            self.models[k] = hyu.instantiate(modules[k])        
=======
        for k in modules or {}:
            self.models[k] = hyu.instantiate(modules[k])
>>>>>>> 4e82e030
        ## Monad & Module Processing Graphs
        self.graphs = torch.nn.ModuleDict()
        monad_graphs, model_graphs = partition(lambda k: k in self.models, graphs or {})
        for model_graph in model_graphs:
            self.graphs[model_graph] = Models(models=self.models, **{model_graph: graphs[model_graph]})
        for monad_graph in monad_graphs:
            self.graphs[monad_graph] = Monads(monads=monads, **graphs[monad_graph])
        ## Objectives
        self.named_objectives = torch.nn.ModuleDict()
        for k in omegaconf.OmegaConf.select(parameters,"optimization.objectives") or {}:
            v = parameters.optimization.objectives[k]
            self.named_objectives[k] = _create_supervision_block(
                omegaconf.OmegaConf.merge(supervision, v)
            )
        ## Metrics Monitors
        self.named_metrics = torch.nn.ModuleDict()
        for k in toolz.get_in(['metrics'], monitors) or {}:
            v = monitors.metrics[k]
            self.named_metrics[k] = _create_validation_block(
                omegaconf.OmegaConf.merge(validation, v)
            )
        ## Tensor Monitors
        self.named_monitors = {}
        for k in toolz.get_in(['tensors'], monitors) or {}:
            v = monitors.tensors[k]
            self.named_monitors[k] = _create_tensor_monitoring_block(
                omegaconf.OmegaConf.merge(v, monitoring) #NOTE: for some reason the order needs to be reverted
            )
        ## Termination Criteria
        self.named_criteria = {}
        for k in toolz.get_in(['criteria'], monitors) or {}:
            v = monitors.criteria[k]
            self.named_criteria[k] = _create_criteria_monitoring_block(
                omegaconf.OmegaConf.merge(v, stopping) #NOTE: for some reason the order needs to be reverted
            )
        #NOTE: up to here anything with optimizable parameters that can be selected
        #       should be created and available in `self`
        ## Optimizers & Parameters
        self.named_optimizers = OrderedDict()
        for k in toolz.get_in(["optimization", "optimizers", "named"], parameters) or {}:
            v = parameters.optimization.optimizers.named[k]
            if isinstance(v.selectors, str):
                selectors = [parameters.selectors[v.selectors]]
            else:
                selectors = [parameters.selectors[s] for s in v.selectors]
            optimizer = parameters.optimization.optimizers[v.type]
            config = omegaconf.OmegaConf.merge(optimizer, v.params)
            selected_params = list(hyu.instantiate(s)(self) for s in selectors)
            self.named_optimizers[k] = hyu.instantiate(config, selected_params)
        self.initializer = parameters.initialization if parameters is not None else None
        ## Schedulers
        self.named_schedulers = defaultdict(dict) # {'step': {}, 'epoch': {}}
        for k in toolz.get_in(["optimization", "schedulers", "named"], parameters) or {}:
            v = parameters.optimization.schedulers.named[k]
            scheduler = parameters.optimization.schedulers[v.type]
            config = omegaconf.OmegaConf.merge(scheduler, v.params)
            interval = v.interval or 'epoch' #NOTE: if missing defaults to `epoch`
            self.named_schedulers[interval][k] = hyu.instantiate(config, self.optimizers[v.optimizer])
        ## Optimization Process & Monitoring
        self.process = omegaconf.OmegaConf.to_container(parameters.optimization.process, resolve=True)
        self.monitor = omegaconf.OmegaConf.to_container(parameters.optimization.monitor, resolve=True)
        # Keep test results
        self.test_step_outputs = defaultdict(list)
        #NOTE: __NEEDED__ for loading checkpoint?
        hparams = hyperparameters if hyperparameters is not None else { }
        hparams.update({'moai_version': miV})
        self.hparams.update(hparams)
        self.scalar_metrics = defaultdict(list)
        self.non_scalar_metrics = defaultdict(list)
        
    def initialize_parameters(self) -> None:
        init = hyu.instantiate(self.initializer) if self.initializer else NoInit()
        init(self)
    
    def _assign_params(self,
        assigners: typing.List[typing.Tuple[str, functools.partial]],
        tensors: typing.Dict[str, torch.Tensor]
    ) -> None:
        for i, a in assigners:
            accessor = mic._create_accessor(i)
            a(self, accessor(tensors))

    def predict_step(self,
            batch:  typing.Dict[str, torch.Tensor],
            batch_idx: int,
            dataset_idx: int=0,
    ) -> typing.Dict[str, typing.Union[torch.Tensor, typing.Dict[str, torch.Tensor]]]:
        log.info(f"Predicting batch {batch_idx} ...")
        monitor = toolz.get_in(['predict', 'batch'], self.monitor) or []
        for stage, proc in self.process['predict']['batch'].items():
            steps = proc['steps']
            with torch.no_grad(): #TODO: probably this is not needed
                # for iter in range(iters): #NOTE: is this necessary?
                for step in steps:
                    batch = self.graphs[step](batch)
                # predict step does 
                if monitor:
                    # Metrics monitoring used only for serve
                    for metric in toolz.get('metrics', monitor, None) or []:
                        self.named_metrics[metric](batch)

    def training_step(self, 
        batch:                  typing.Dict[str, torch.Tensor],
        batch_idx:              int,
    ) -> typing.Dict[str, typing.Union[torch.Tensor, typing.Dict[str, torch.Tensor]]]:        
        batch = benedict.benedict(batch, keyattr_enabled=False)
        def closure(tensors, index, steps, stage, optimizer, objective):
            # def backward_fn(loss: torch.Tensor, optimizer: torch.optim.Optimizer) -> None:
                # call._call_strategy_hook(self.trainer, "backward", loss, optimizer)        
            for step in steps:
                tensors = self.graphs[step](tensors)
            loss, losses = self.named_objectives[objective](tensors)
            is_first_batch_to_accumulate = index % self.trainer.accumulate_grad_batches == 0
            if self.trainer.accumulate_grad_batches == 1 or not is_first_batch_to_accumulate:
                call._call_callback_hooks(self.trainer, "on_before_zero_grad", optimizer)
                call._call_lightning_module_hook(self.trainer, "on_before_zero_grad", optimizer)
                call._call_lightning_module_hook(self.trainer, "optimizer_zero_grad", self.trainer.current_epoch, index, optimizer)
            call._call_strategy_hook(self.trainer, "backward", loss, optimizer)
            self.optimization_step += 1
            # for k in toolz.get_in(['fit', 'step', stage], self.monitor) or {}:
                # monitor = self.monitor['fit']['step'][k]
            monitor = toolz.get_in(['fit', 'step', stage], self.monitor)
            if monitor is not None:
                tensor_monitor_steps = toolz.get_in(['tensors'], monitor) or []
                if tensor_monitor_steps and self.optimization_step % monitor['frequency'] == 0:
                    with torch.no_grad():
                        for step in toolz.get_in(['steps'], monitor) or []:
                            self.graphs[step](tensors)
                        extras = {
                            'step': self.global_step, 'epoch': self.current_epoch,
                            'optimization_step': self.optimization_step,
                            'batch_idx': batch_idx, 'stage': stage,
                        }
                        for step in tensor_monitor_steps:
                            self.named_monitors[step](tensors, extras)
            return loss
        #TODO: check for refresh optimizers each step
        for stage, proc in self.process['fit']['batch'].items():
            steps = proc['steps']
            iters = proc.get('iterations', 1)
            optim = proc.get('optimizer', None)
            assign_params = proc.get('assign', None)
            if optim is not None:
                optimizers = self.optimizers()
                if isinstance(optimizers, list):
                    optimizer = optimizers[list(self.named_optimizers.keys()).index(optim)]
                else:
                    if list(self.named_optimizers.keys()).index(optim) == 0:
                        optimizer = optimizers
                    else:
                        log.warning(f"Optimizer {optim} with index {list(self.named_optimizers.keys()).index(optim)} is not found!")
            else:
                optimizer = None
            # optimizer = self.optimizers()[list(self.named_optimizers.keys()).index(optim)]\
                # if optim is not None else None #NOTE: this can be cached at ctor
            objective = proc.get('objective', None)
            current_closure = functools.partial(closure, batch, batch_idx, steps, stage, optimizer, objective)
            for iter in range(iters):
                if (# when the strategy handles accumulation, we want to always call the optimizer step
                    not self.trainer.strategy.handles_gradient_accumulation and self.trainer.fit_loop._should_accumulate()
                ): # For gradient accumulation calculate loss (train step + train step end)
                    with _block_parallel_sync_behavior(self.trainer.strategy, block=True):
                        current_closure() # automatic_optimization=True: perform ddp sync only when performing optimizer_step
                else:
                    if optimizer is not None:
                        self.optimizer_step(self.trainer.current_epoch, batch_idx, optimizer, current_closure)
                    else: #NOTE: w/o an optim, it is a tensor setup step (e.g. inference)
                        with torch.no_grad():
                            # for iter in range(iters): #NOTE: is this necessary?
                            for step in steps:
                                batch = self.graphs[step](batch)
                iter_monitor_stage = toolz.get_in(['fit', 'iter', stage], self.monitor)
                if iter_monitor_stage is not None:
                    # for _, iter_monitor_stage in iter_monitor.items():                        
                    frequency = toolz.get('frequency', iter_monitor_stage, 1)
                    should_monitor = iter % frequency == 0
                    iter_tensor_monitor = toolz.get('tensors', iter_monitor_stage)
                    if should_monitor and iter_tensor_monitor is not None:
                        for step in toolz.get('steps', iter_monitor_stage, None) or []:
                            self.graphs[step](batch)
                        for metric in toolz.get('metrics', iter_monitor_stage, None) or []:
                            self.named_metrics[metric](batch)
                        extras = {
                            'step': self.global_step, 'epoch': self.current_epoch,
                            'batch_idx': batch_idx, 'stage': stage, 'iter': iter
                        }
                        for step in iter_tensor_monitor:
                            self.named_monitors[step](batch, extras)
                        should_stop = False
                        for criterion in toolz.get('termination', iter_monitor_stage, None) or []:
                            if self.named_criteria[criterion](batch, extras):
                                should_stop = True
                                break
                        if should_stop:
                            log.info(f"Terminating {stage} @ {iter} !")
                            break
            # call the copy params for initialization
            if assign_params is not None:
                frequency = assign_params.get('frequency', 1) # default to each batch end
                assigners = []
                if batch_idx == 0: # get initializers only in the first batch                    
                    for i, o in assign_params.items():
                        if i == 'frequency': #NOTE: refactor this, keys should be not coupled like this
                            continue
                        assigners.append((i, _create_assigner(o)))                
                with torch.no_grad(): # use torch no grad as most params are leaf tensors and assign is an inplace operation
                    if frequency == 0: # if frequency is 0 call only once
                        if batch_idx == 0:
                            self._assign_params(assigners, batch)
                    else:
                        if batch_idx % frequency == 0:
                            self._assign_params(assigners, batch)
        return batch

    @torch.no_grad()
    def test_step(self,
        batch:              typing.Dict[str, torch.Tensor],
        batch_nb:           int,
        dataloader_idx:     int=0,
    ) -> dict:
        datasets = list(self.data.test.iterator.datasets.keys())
        monitor = toolz.get_in(['test', 'batch'], self.monitor) or []
        # get graphs for test
        for stage, proc in self.process['test']['batch'].items():
            steps = proc['steps']
            with torch.no_grad(): #TODO: probably this is not needed
                # for iter in range(iters): #NOTE: is this necessary?
                for step in steps:
                    batch = self.graphs[step](batch)
                if monitor:
                    # Metrics monitoring
                    for metric in toolz.get('metrics', monitor, None) or []:
                        self.named_metrics[metric](batch)
                    # Tensor monitoring for visualization
                    tensor_monitors = toolz.get('tensors', monitor, None) or []
                    for tensor_monitor in tensor_monitors:
                        self.named_monitors[tensor_monitor](batch)



    @torch.no_grad
    def validation_step(self,
        batch:              typing.Dict[str, torch.Tensor],
        batch_nb:           int,
        dataloader_idx:   int=0,
    ) -> None:
        if not hasattr(self.data, 'val'):
            log.warning("Validation data missing. An empty validation set will be used.")
            return
        datasets = list(self.data.val.iterator.datasets.keys())
        monitor = toolz.get_in(['val', 'batch'], self.monitor)
        for stage, proc in (toolz.get_in(['val', 'batch', datasets[dataloader_idx]], self.process, {}) or {}).items():
            steps = proc['steps']
            with torch.no_grad():
                for step in steps:
                    batch = self.graphs[step](batch)
                for _, monitor_stage in monitor.items():
                    for metric in toolz.get('metrics', monitor_stage, None) or []:
                        self.named_metrics[metric](batch) #TODO add visualization


    def configure_optimizers(self) -> typing.Tuple[typing.List[torch.optim.Optimizer], typing.List[torch.optim.lr_scheduler._LRScheduler]]:
        return list(self.named_optimizers.values()), list(self.named_schedulers.values())

    def train_dataloader(self) -> torch.utils.data.DataLoader:
        if hasattr(self.data.train.iterator, '_target_'):
            log.info(f"Instantiating ({self.data.train.iterator._target_.split('.')[-1]}) train set data iterator")
            train_iterator = hyu.instantiate(self.data.train.iterator, _recursive_=False)
        else:
            train_iterator = Indexed(
                self.data.train.iterator.datasets,
                self.data.train.iterator.augmentation if hasattr(self.data.train.iterator, 'augmentation') else None,
            )
        if not hasattr(self.data.train, 'loader'):
            log.error("Train data loader missing. Please add a data loader (i.e. \'- data/train/loader: torch\') entry in the configuration.")
        else:
            train_loader = hyu.instantiate(self.data.train.loader, train_iterator, _recursive_=False)
        return train_loader

    def val_dataloader(self) -> torch.utils.data.DataLoader:
        # check if key val is in struct
        if not hasattr(self.data, 'val'):
            log.warning("Validation data missing. An empty validation set will be used.")
            validation_loaders = [torch.utils.data.DataLoader(Empty())]
            return validation_loaders
        if hasattr(self.data.val.iterator, '_target_'):
            log.info(f"Instantiating ({self.data.val.iterator._target_.split('.')[-1]}) validation set data iterator")
            val_iterators = [hyu.instantiate(self.data.val.iterator, _recursive_=False)]
        else:
            val_iterators = [Indexed(
                {k: v }, # self.data.val.iterator.datasets,
                self.data.val.iterator.augmentation if hasattr(self.data.val.iterator, 'augmentation') else None,
            ) for k, v in self.data.val.iterator.datasets.items()]
        if not hasattr(self.data.val, 'loader'):
            log.error("Validation data loader missing. Please add a data loader (i.e. \'- data/val/loader: torch\') entry in the configuration.")
        else:
            validation_loaders = [
                hyu.instantiate(self.data.val.loader, val_iterator, _recursive_=False)
                for val_iterator in val_iterators
            ]
        # return validation_loaders[0] if len(validation_loaders) == 1 else validation_loaders
        return validation_loaders

    def predict_dataloader(self) -> torch.utils.data.DataLoader:
        #NOTE: instead of predict loader use testing or val?
        # check if key val is in struct
        if not hasattr(self.data, 'val'):
            log.warning("Validation data missing. An empty validation set will be used.")
            validation_loaders = [torch.utils.data.DataLoader(Empty())]
            return validation_loaders
        if hasattr(self.data.val.iterator, '_target_'):
            log.info(f"Instantiating ({self.data.val.iterator._target_.split('.')[-1]}) validation set data iterator")
            val_iterators = [hyu.instantiate(self.data.val.iterator, _recursive_=False)]
        else:
            val_iterators = [Indexed(
                {k: v }, # self.data.val.iterator.datasets,
                self.data.val.iterator.augmentation if hasattr(self.data.val.iterator, 'augmentation') else None,
            ) for k, v in self.data.val.iterator.datasets.items()]
        if not hasattr(self.data.val, 'loader'):
            log.error("Validation data loader missing. Please add a data loader (i.e. \'- data/val/loader: torch\') entry in the configuration.")
        else:
            validation_loaders = [
                hyu.instantiate(self.data.val.loader, val_iterator, _recursive_=False)
                for val_iterator in val_iterators
            ]
        return validation_loaders

    def test_dataloader(self) -> torch.utils.data.DataLoader:
        if hasattr(self.data.test.iterator, '_target_'):
            log.info(f"Instantiating ({self.data.test.iterator._target_.split('.')[-1]}) test set data iterator")
            test_iterators = [hyu.instantiate(self.data.test.iterator)]
            #test_iterator = hyu.instantiate(self.data.test.iterator)
        else:
            test_iterators = [Indexed(
                {k: v }, # self.data.val.iterator.datasets,
                self.data.test.iterator.augmentation if hasattr(self.data.test.iterator, 'augmentation') else None,
            ) for k, v in self.data.test.iterator.datasets.items()]
            # test_iterator = Indexed(
            #     self.data.test.iterator.datasets,
            #     self.data.test.iterator.augmentation if hasattr(self.data.test.iterator, 'augmentation') else None,
            # )
        if not hasattr(self.data.test, 'loader'):
            log.error("Test data loader missing. Please add a data loader (i.e. \'- data/test/loader: torch\') entry in the configuration.")
        else:
            test_loaders = [
                hyu.instantiate(self.data.test.loader, test_iterator)
                for test_iterator in test_iterators
            ]
            #test_loader = hyu.instantiate(self.data.test.loader, test_iterator)
        return test_loaders<|MERGE_RESOLUTION|>--- conflicted
+++ resolved
@@ -136,13 +136,8 @@
                         self.generation_metrics[m] = tmp
         ## Inner modules aka Models
         self.models = torch.nn.ModuleDict()
-<<<<<<< HEAD
-        for k in modules or {}:            
-            self.models[k] = hyu.instantiate(modules[k])        
-=======
         for k in modules or {}:
             self.models[k] = hyu.instantiate(modules[k])
->>>>>>> 4e82e030
         ## Monad & Module Processing Graphs
         self.graphs = torch.nn.ModuleDict()
         monad_graphs, model_graphs = partition(lambda k: k in self.models, graphs or {})
