--- conflicted
+++ resolved
@@ -16,21 +16,16 @@
     ):
         super().__init__(list)
         if model:
-<<<<<<< HEAD
-            self.data.extend((c for c in model.children() if isinstance(c, Callback)))
-            # check for monads in the model
-            for flow in model.named_flows.values():
-                for module in flow.values():
-                    if isinstance(module, Callback):
-                        self.data.append(module)
-=======
-            # deprecated self.data.extend((c for c in model.children() if isinstance(c, Callback)))
+            if hasattr(model, "named_flows"):  # check for monads in the model
+                for flow in model.named_flows.values():
+                    for module in flow.values():
+                        if isinstance(module, Callback):
+                            self.data.append(module)
 
             if hasattr(model, "named_components"):
                 for component in model.named_components.values():
                     if isinstance(component, Callback):
                         self.data.append(component)
->>>>>>> b56dfa37
             if hasattr(model, "named_monitors"):
                 # search within named monitors
                 # for callbacks
