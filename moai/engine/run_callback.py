--- conflicted
+++ resolved
@@ -177,29 +177,6 @@
         dataloader_idx: int = 0,
     ) -> None:
         datasets = list(module.data.test.iterator.datasets.keys())
-<<<<<<< HEAD
-        # extras = {
-        #     "stage": "test",
-        #     "batch_idx": batch_idx,
-        # }
-        # # TODO: move batch tensors to cpu
-        # monitor = toolz.get_in([C._TEST_, C._BATCH_], module.monitor) or {}
-        # if monitor:
-        #     tensor_monitors = toolz.get(C._MONITORS_, monitor, None) or []
-        #     for tensor_monitor in tensor_monitors:
-        #         module.named_monitors[tensor_monitor](batch, extras)
-        # TODO: move batch tensors to cpu
-        # if "metrics" in batch:  # TODO: update !! use C._MOAI_METRICS_
-        #     metrics = toolz.keymap(
-        #         lambda k: f"test/metric/{k}/{datasets[dataloader_idx]}",
-        #         batch["metrics"],
-        #     )
-        #     # move metrics to cpu numpy before logging
-        #     module.log_dict(
-        #         metrics, prog_bar=True, logger=True, on_step=True, on_epoch=False
-        #     )
-        #     module.test_step_outputs[datasets[dataloader_idx]].append(metrics)
-=======
         dataset_name = datasets[dataloader_idx]
         # extras = {
         #     "lightning_step": module.global_step,
@@ -222,7 +199,6 @@
                 metrics, prog_bar=True, logger=True, on_step=True, on_epoch=False
             )
             module.test_step_outputs[dataset_name].append(metrics)
->>>>>>> 0aae9542
 
     @torch.no_grad
     def on_test_epoch_end(
