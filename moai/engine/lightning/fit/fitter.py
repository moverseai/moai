--- conflicted
+++ resolved
@@ -9,19 +9,16 @@
 import torch
 import toolz
 import logging
-<<<<<<< HEAD
 from collections import defaultdict
 import tablib
 import numpy as np
 import os
 from moai.log.lightning.loggers.tabular import Tabular
-=======
 import numpy as np
 
 from collections import defaultdict
 from moai.validation.metrics.generation.fid import FID
 from moai.validation.metrics.generation.diversity import Diversity
->>>>>>> 8cea7e70
 
 log = logging.getLogger(__name__)
 
@@ -110,7 +107,6 @@
         # for k, monitor_batch in module.monitor.get('fit', {}).get('batch', {}).items():
         monitor_batch = toolz.get_in(["fit", "batch"], module.monitor)
         if monitor_batch is not None:
-<<<<<<< HEAD
             is_now = batch_idx % monitor_batch["frequency"] == 0
             if not is_now:
                 return  # continue
@@ -146,7 +142,6 @@
                 module.log_dict(
                     metrics, prog_bar=True, logger=True, on_step=True, on_epoch=False
                 )
-=======
             for _, monitor_named_batch in monitor_batch.items():       
                 is_now = batch_idx % monitor_named_batch['frequency'] == 0
                 if not is_now:
@@ -173,7 +168,6 @@
                     metrics = toolz.keymap(lambda k: f'train/metric/{k}', outputs['metrics'])
                     # metrics['epoch'] = trainer.current_epoch
                     module.log_dict(metrics, prog_bar=True, logger=True, on_step=True, on_epoch=False)
->>>>>>> 8cea7e70
         # return outputs
     
     @torch.no_grad
