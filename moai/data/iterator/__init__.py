from moai.data.iterator.indexed import Indexed
from moai.data.iterator.zip import (
    Zipped,
    SubsetZipped,
)
from moai.data.iterator.concat import Concatenated
from moai.data.iterator.interleave import Interleaved
<<<<<<< HEAD
from moai.data.iterator.window import Windowed
from moai.data.iterator.repeat import Repeated
from moai.data.iterator.composite import Composited

=======
from moai.data.iterator.indexed import Repeated
>>>>>>> b8512027

__all__ = [
    "Indexed",
    "Zipped",
    "SubsetZipped",
    "Concatenated",
    "Interleaved",
<<<<<<< HEAD
    "Windowed",
    "Repeated",
    "Composited",
=======
    "Repeated",
>>>>>>> b8512027
]<|MERGE_RESOLUTION|>--- conflicted
+++ resolved
@@ -5,14 +5,9 @@
 )
 from moai.data.iterator.concat import Concatenated
 from moai.data.iterator.interleave import Interleaved
-<<<<<<< HEAD
 from moai.data.iterator.window import Windowed
 from moai.data.iterator.repeat import Repeated
 from moai.data.iterator.composite import Composited
-
-=======
-from moai.data.iterator.indexed import Repeated
->>>>>>> b8512027
 
 __all__ = [
     "Indexed",
@@ -20,11 +15,7 @@
     "SubsetZipped",
     "Concatenated",
     "Interleaved",
-<<<<<<< HEAD
     "Windowed",
     "Repeated",
     "Composited",
-=======
-    "Repeated",
->>>>>>> b8512027
 ]