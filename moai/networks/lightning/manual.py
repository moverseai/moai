--- conflicted
+++ resolved
@@ -198,9 +198,6 @@
                 call._call_lightning_module_hook(self.trainer, "on_before_zero_grad", optimizer)
                 call._call_lightning_module_hook(self.trainer, "optimizer_zero_grad", self.trainer.current_epoch, index, optimizer)
             call._call_strategy_hook(self.trainer, "backward", loss, optimizer)
-<<<<<<< HEAD
-            log.info(f"Training step {index+1}/{iters} for {objective} with loss {loss.item()}")
-=======
             self.optimization_step += 1
             for k in toolz.get_in(['fit', 'step'], self.monitor) or {}:
                 monitor = self.monitor['fit']['step'][k]
@@ -216,7 +213,7 @@
                         }
                         for step in tensor_monitor_steps:
                             self.named_monitors[step](tensors, extras)            
->>>>>>> 49825804
+            log.info(f"Training step {self.optimization_step} for {stage} with loss {loss.item()}")
             return loss
         #TODO: check for refresh optimizers each step
         # self.log_dict()
@@ -256,7 +253,6 @@
                             # for iter in range(iters): #NOTE: is this necessary?
                             for step in steps:
                                 batch = self.graphs[step](batch)
-<<<<<<< HEAD
             # call the copy params for initialization
             if copy_params is not None:
                 frequency = copy_params.get('frequency', 1) # default to each batch end
@@ -277,8 +273,6 @@
                     else:
                         if batch_idx % frequency == 0:
                             self.copy_params(initializers, batch)
-=======
->>>>>>> 49825804
         return batch
             
 
