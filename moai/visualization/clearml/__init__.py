--- conflicted
+++ resolved
@@ -1,14 +1,9 @@
 from moai.visualization.clearml.image2d import Image2d
-<<<<<<< HEAD
 from moai.visualization.clearml.feature2d import Feature2d
-__all__ = [
-    'Image2d',
-    'Feature2d'
-=======
 from moai.visualization.clearml.vector import Vector
 
 __all__ = [
     'Image2d',
+    'Feature2d',
     'Vector',
->>>>>>> 89aa3a9c
 ]