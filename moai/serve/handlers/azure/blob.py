--- conflicted
+++ resolved
@@ -75,11 +75,7 @@
         container_name: str,
         blob_paths: typing.List[str],  # keys to extract resources from json
         working_dir: str,  # path to working dir
-<<<<<<< HEAD
-        alias: typing.List[str],  # names of files to be uploaded,
-=======
         alias: typing.List[str],  # names of files to be uploaded
->>>>>>> 990dcc89
         overwrite: bool = True, # overwrite existing files
     ):
         """
