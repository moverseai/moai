--- conflicted
+++ resolved
@@ -43,12 +43,6 @@
         if encode is not None:            
             return self.model.encoder(encode)
         if decode is not None:
-<<<<<<< HEAD
-            return self.model.decoder(encode)
-        if autoencode is not None:
-            return self.model.decoder(self.model.encoder(encode))
-=======
             return self.model.decoder(decode)
         if autoencode is not None:
-            return self.model.decoder(self.reparametrizer(self.feature_head(self.model.encoder(autoencode))))
->>>>>>> 89aa3a9c
+            return self.model.decoder(self.reparametrizer(self.feature_head(self.model.encoder(autoencode))))