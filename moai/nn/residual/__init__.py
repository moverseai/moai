--- conflicted
+++ resolved
@@ -21,14 +21,11 @@
     "bottleneck":                                   mibtl.Bottleneck,                     # (b): y    =   A3(x    +   W3  *   A2(W2   *   A1(W1   *   x)))
     "preres_bottleneck":                            mibtl.PreResBottleneck,               # (c): y    =   x       +  A3(W3    *   A2(W2   *   A1(W1   *   x)))
     "preactiv_bottleneck":                          mibtl.PreActivBottleneck,             # (e): y    =   x       +  W3   *   A3(W2   *   A2(W1   *   A1(x)))
-<<<<<<< HEAD
     "lambda_bottleneck":                            mibtl.LambdaBottleneck,
-=======
     # squeeze-n-excite bottleneck versions
     "sqex_bottleneck":                              misebtl.SqExBottleneck,                     # (b): y    =   A3(x    +   SE(W3  *   A2(W2   *   A1(W1   *   x))))
     "sqex_preres_bottleneck":                       misebtl.SqExPreResBottleneck,               # (c): y    =   x       +  SE(A3(W3    *   A2(W2   *   A1(W1   *   x))))
     "sqex_preactiv_bottleneck":                     misebtl.SqExPreActivBottleneck,             # (e): y    =   x       +  SE(W3   *   A3(W2   *   A2(W1   *   A1(x))))
->>>>>>> fe7bc054
 }
 
 del mistd
