import logging
import typing
from contextlib import ContextDecorator

import toolz
import torch

__all__ = ["ForwardMode"]

log = logging.getLogger(__name__)


class nograd_mode(torch.no_grad):
    def __init__(self, *args, **kwargs):
        super(nograd_mode, self).__init__()


class inference_mode(torch.inference_mode):
    def __init__(self, *args, **kwargs):
        super(inference_mode, self).__init__()


class eval_mode(ContextDecorator):
    def __init__(self, module: torch.nn.Module):
        self.module = module
        # self.module_train_state = False

    def __enter__(self):
        if self.module.training:
            # self.module_train_state = self.module.training
            self.module.eval()
            log.info(f"{type(self.module)} set to eval() mode.")

    def __exit__(
        self, exc_type: typing.Any, exc_value: typing.Any, traceback: typing.Any
    ) -> None:
        pass
        # if self.module_train_state:
        #     self.module.train(self.module_train_state)


class eval_nograd_mode(ContextDecorator):
    def __init__(self, module: torch.nn.Module):
        # super(eval_nograd_mode, self).__init__()
        self.module = module
        self.module_grad_state = False

    def __enter__(self):
        # self.module_train_state = self.module.training
        self.module_grad_state = torch.is_grad_enabled()
        torch.set_grad_enabled(False)
        if self.module.training:
            self.module.eval()
            log.info(f"{type(self.module)} set to eval() and nograd() mode.")

    def __exit__(
        self, exc_type: typing.Any, exc_value: typing.Any, traceback: typing.Any
    ) -> None:
        torch.set_grad_enabled(self.module_grad_state)


class ForwardMode(typing.Callable[[torch.nn.Module], None]):

    __TYPE__ = {
        "nograd": nograd_mode,
        "no_grad": nograd_mode,
        "inference": inference_mode,
        "infer": inference_mode,
        "eval": eval_mode,
        "eval_nograd": eval_nograd_mode,
        "nograd_eval": eval_nograd_mode,
    }

    def __init__(
        self,
        modules: typing.Mapping[str, str] = None,
        monads: typing.Mapping[str, str] = None,
    ):
        self.modules = modules or {}
        self.monads = monads or {}

    def __call__(self, model: torch.nn.Module) -> None:
        for module, mode in self.modules.items():
            # split = module.split('.')
            # m = toolz.reduce(getattr, split, model)
            m = model.named_components.get_submodule(module)
            m.forward = ForwardMode.__TYPE__[mode](m)(m.forward)
<<<<<<< HEAD
            log.info(f"Remodeling the forward of {module} to {mode}")
=======
            log.info(f"Remodeling the forward of the `{module}` module to {mode}")
>>>>>>> 7b5bf52d
        for monad, mode in self.monads.items():
            # split = module.split('.')
            # m = toolz.reduce(getattr, split, model)
            m = model.named_flows.get_submodule(monad)
            m.forward = ForwardMode.__TYPE__[mode](m)(m.forward)
            log.info(f"Remodeling the forward of the `{monad}` monad to {mode}")<|MERGE_RESOLUTION|>--- conflicted
+++ resolved
@@ -85,11 +85,7 @@
             # m = toolz.reduce(getattr, split, model)
             m = model.named_components.get_submodule(module)
             m.forward = ForwardMode.__TYPE__[mode](m)(m.forward)
-<<<<<<< HEAD
-            log.info(f"Remodeling the forward of {module} to {mode}")
-=======
             log.info(f"Remodeling the forward of the `{module}` module to {mode}")
->>>>>>> 7b5bf52d
         for monad, mode in self.monads.items():
             # split = module.split('.')
             # m = toolz.reduce(getattr, split, model)
